--- conflicted
+++ resolved
@@ -160,11 +160,7 @@
 
         Label {
             id: profileName
-<<<<<<< HEAD
-            text: base.currentItem ? base.currentItem.name r: ""
-=======
             text: base.currentItem ? base.currentItem.name: ""
->>>>>>> 2c82f5a1
             font: UM.Theme.getFont("large")
             width: parent.width
             elide: Text.ElideRight
