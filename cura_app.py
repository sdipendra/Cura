--- conflicted
+++ resolved
@@ -14,13 +14,8 @@
 # the system instead of the one provided with Cura, which causes
 # incompatibility issues with libArcus
 if "PYTHONPATH" in os.environ.keys():                # If PYTHONPATH is used
-<<<<<<< HEAD
     if sys.path[1] != os.environ["PYTHONPATH"]:      # .. check whether PYTHONPATH is placed incorrectly.
-        sys.path.remove(os.environ["PYTHONPATH"])    # If so remove that element..
-=======
-    if sys.path[-1] == os.environ["PYTHONPATH"]:     # .. check whether PYTHONPATH is placed incorrectly at the end of sys.path.
-        sys.path.pop(-1)                             # If so, remove that element..
->>>>>>> e040029a
+        sys.path.remove(os.environ["PYTHONPATH"])    # If so, remove that element..
         sys.path.insert(1, os.environ['PYTHONPATH']) # and add it at the correct place again.
 
 
