
project(cura)
cmake_minimum_required(VERSION 2.8.12)

include(GNUInstallDirs)

set(URANIUM_SCRIPTS_DIR "${CMAKE_SOURCE_DIR}/../uranium/scripts" CACHE DIRECTORY "The location of the scripts directory of the Uranium repository")

<<<<<<< HEAD
set(CURA_VERSION "2.1.2" CACHE STRING "Version name of Cura")
=======
set(CURA_VERSION "master" CACHE STRING "Version name of Cura")
set(CURA_BUILDTYPE "" CACHE STRING "Build type of Cura, eg. 'PPA'")
>>>>>>> c62ab6e9
configure_file(cura/CuraVersion.py.in CuraVersion.py @ONLY)

# Macro needed to list all sub-directory of a directory.
# There is no function in cmake as far as I know.
# Found at: http://stackoverflow.com/a/7788165
MACRO(SUBDIRLIST result curdir)
  FILE(GLOB children RELATIVE ${curdir} ${curdir}/*)
  SET(dirlist "")
  FOREACH(child ${children})
    IF(IS_DIRECTORY ${curdir}/${child})
        STRING(REPLACE "/" "" child ${child})
        LIST(APPEND dirlist ${child})
    ENDIF()
  ENDFOREACH()
  SET(${result} ${dirlist})
ENDMACRO()

if(NOT ${URANIUM_SCRIPTS_DIR} STREQUAL "")
    # Extract Strings
    add_custom_target(extract-messages ${URANIUM_SCRIPTS_DIR}/extract-messages ${CMAKE_SOURCE_DIR} cura)

    # Build Translations
    find_package(Gettext)
    if(GETTEXT_FOUND)
        # translations target will convert .po files into .mo and .qm as needed.
        # The files are checked for a _qt suffix and if it is found, converted to
        # qm, otherwise they are converted to .po.
        add_custom_target(translations ALL)
        # copy-translations can be used to copy the built translation files from the
        # build directory to the source resources directory. This is mostly a convenience
        # during development, normally you want to simply use the install target to install
        # the files along side the rest of the application.

        SUBDIRLIST(languages ${CMAKE_SOURCE_DIR}/resources/i18n/)
        foreach(lang ${languages})
            file(GLOB po_files ${CMAKE_SOURCE_DIR}/resources/i18n/${lang}/*.po)
            foreach(po_file ${po_files})
                string(REGEX REPLACE ".*/(.*).po" "${CMAKE_BINARY_DIR}/resources/i18n/${lang}/LC_MESSAGES/\\1.mo" mo_file ${po_file})
                add_custom_command(TARGET translations POST_BUILD COMMAND mkdir ARGS -p ${CMAKE_BINARY_DIR}/resources/i18n/${lang}/LC_MESSAGES/ COMMAND ${GETTEXT_MSGFMT_EXECUTABLE} ARGS ${po_file} -o ${mo_file} -f)
            endforeach()
        endforeach()
        install(DIRECTORY ${CMAKE_BINARY_DIR}/resources
                DESTINATION ${CMAKE_INSTALL_DATADIR}/cura)
    endif()
endif()

find_package(PythonInterp 3.4.0 REQUIRED)

install(DIRECTORY resources
        DESTINATION ${CMAKE_INSTALL_DATADIR}/cura)
install(DIRECTORY plugins
        DESTINATION lib/cura)
if(NOT APPLE AND NOT WIN32)
    install(FILES cura_app.py
            DESTINATION ${CMAKE_INSTALL_BINDIR}
            PERMISSIONS OWNER_READ OWNER_WRITE OWNER_EXECUTE GROUP_READ GROUP_EXECUTE WORLD_READ WORLD_EXECUTE
            RENAME cura)
    install(DIRECTORY cura
            DESTINATION lib/python${PYTHON_VERSION_MAJOR}/dist-packages
            FILES_MATCHING PATTERN *.py)
    install(FILES ${CMAKE_BINARY_DIR}/CuraVersion.py
            DESTINATION lib/python${PYTHON_VERSION_MAJOR}/dist-packages/cura)
    install(FILES cura.desktop
            DESTINATION ${CMAKE_INSTALL_DATADIR}/applications)
    install(FILES cura.sharedmimeinfo
            DESTINATION ${CMAKE_INSTALL_DATADIR}/mime/packages/
            RENAME cura.xml )
else()
    install(FILES cura_app.py
            DESTINATION ${CMAKE_INSTALL_BINDIR}
            PERMISSIONS OWNER_READ OWNER_WRITE OWNER_EXECUTE GROUP_READ GROUP_EXECUTE WORLD_READ WORLD_EXECUTE)
    install(DIRECTORY cura
            DESTINATION lib/python${PYTHON_VERSION_MAJOR}.${PYTHON_VERSION_MINOR}/site-packages
            FILES_MATCHING PATTERN *.py)
    install(FILES ${CMAKE_BINARY_DIR}/CuraVersion.py
            DESTINATION lib/python${PYTHON_VERSION_MAJOR}.${PYTHON_VERSION_MINOR}/site-packages/cura)
endif()

include(CPackConfig.cmake)<|MERGE_RESOLUTION|>--- conflicted
+++ resolved
@@ -6,12 +6,8 @@
 
 set(URANIUM_SCRIPTS_DIR "${CMAKE_SOURCE_DIR}/../uranium/scripts" CACHE DIRECTORY "The location of the scripts directory of the Uranium repository")
 
-<<<<<<< HEAD
-set(CURA_VERSION "2.1.2" CACHE STRING "Version name of Cura")
-=======
 set(CURA_VERSION "master" CACHE STRING "Version name of Cura")
 set(CURA_BUILDTYPE "" CACHE STRING "Build type of Cura, eg. 'PPA'")
->>>>>>> c62ab6e9
 configure_file(cura/CuraVersion.py.in CuraVersion.py @ONLY)
 
 # Macro needed to list all sub-directory of a directory.
