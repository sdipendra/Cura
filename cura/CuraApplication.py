# Copyright (c) 2015 Ultimaker B.V.
# Cura is released under the terms of the AGPLv3 or higher.

from UM.Qt.QtApplication import QtApplication
from UM.Scene.SceneNode import SceneNode
from UM.Scene.Camera import Camera
from UM.Scene.Platform import Platform
from UM.Math.Vector import Vector
from UM.Math.Quaternion import Quaternion
from UM.Math.AxisAlignedBox import AxisAlignedBox
from UM.Resources import Resources
from UM.Scene.ToolHandle import ToolHandle
from UM.Scene.Iterator.DepthFirstIterator import DepthFirstIterator
from UM.Mesh.ReadMeshJob import ReadMeshJob
from UM.Logger import Logger
from UM.Preferences import Preferences
from UM.JobQueue import JobQueue
from UM.SaveFile import SaveFile
from UM.Scene.Selection import Selection
from UM.Scene.GroupDecorator import GroupDecorator

from UM.Operations.AddSceneNodeOperation import AddSceneNodeOperation
from UM.Operations.RemoveSceneNodeOperation import RemoveSceneNodeOperation
from UM.Operations.GroupedOperation import GroupedOperation
from UM.Operations.SetTransformOperation import SetTransformOperation
from cura.SetParentOperation import SetParentOperation

from UM.Settings.SettingDefinition import SettingDefinition, DefinitionPropertyType
from UM.Settings.ContainerRegistry import ContainerRegistry

from UM.i18n import i18nCatalog

from . import PlatformPhysics
from . import BuildVolume
from . import CameraAnimation
from . import PrintInformation
from . import CuraActions
from . import MultiMaterialDecorator
from . import ZOffsetDecorator
from . import CuraSplashScreen
from . import MachineManagerModel

from PyQt5.QtCore import pyqtSlot, QUrl, pyqtSignal, pyqtProperty, QEvent, Q_ENUMS
from PyQt5.QtGui import QColor, QIcon
from PyQt5.QtQml import qmlRegisterUncreatableType, qmlRegisterSingletonType

import platform
import sys
import os.path
import numpy
import copy
import urllib
numpy.seterr(all="ignore")

#WORKAROUND: GITHUB-88 GITHUB-385 GITHUB-612
if platform.system() == "Linux": # Needed for platform.linux_distribution, which is not available on Windows and OSX
    # For Ubuntu: https://bugs.launchpad.net/ubuntu/+source/python-qt4/+bug/941826
    if platform.linux_distribution()[0] in ("Ubuntu", ): # TODO: Needs a "if X11_GFX == 'nvidia'" here. The workaround is only needed on Ubuntu+NVidia drivers. Other drivers are not affected, but fine with this fix.
        import ctypes
        from ctypes.util import find_library
        ctypes.CDLL(find_library('GL'), ctypes.RTLD_GLOBAL)

try:
    from cura.CuraVersion import CuraVersion
except ImportError:
    CuraVersion = "master"  # [CodeStyle: Reflecting imported value]


class CuraApplication(QtApplication):
    class ResourceTypes:
        QmlFiles = Resources.UserType + 1
        Firmware = Resources.UserType + 2
        QualityInstanceContainer = Resources.UserType + 3
        MaterialInstanceContainer = Resources.UserType + 4
        VariantInstanceContainer = Resources.UserType + 5
        UserInstanceContainer = Resources.UserType + 6
        MachineStack = Resources.UserType + 7
        ExtruderInstanceContainer = Resources.UserType + 8

    Q_ENUMS(ResourceTypes)

    def __init__(self):
        Resources.addSearchPath(os.path.join(QtApplication.getInstallPrefix(), "share", "cura", "resources"))
        if not hasattr(sys, "frozen"):
            Resources.addSearchPath(os.path.join(os.path.abspath(os.path.dirname(__file__)), "..", "resources"))

        self._open_file_queue = []  # Files to open when plug-ins are loaded.

        # Need to do this before ContainerRegistry tries to load the machines
        SettingDefinition.addSupportedProperty("global_only", DefinitionPropertyType.Function, default = False)

        super().__init__(name = "cura", version = CuraVersion)

        self.setWindowIcon(QIcon(Resources.getPath(Resources.Images, "cura-icon.png")))

        self.setRequiredPlugins([
            "CuraEngineBackend",
            "MeshView",
            "LayerView",
            "STLReader",
            "SelectionTool",
            "CameraTool",
            "GCodeWriter",
            "LocalFileOutputDevice"
        ])
        self._physics = None
        self._volume = None
        self._platform = None
        self._output_devices = {}
        self._print_information = None
        self._i18n_catalog = None
        self._previous_active_tool = None
        self._platform_activity = False
        self._scene_boundingbox = AxisAlignedBox()
        self._job_name = None
        self._center_after_select = False
        self._camera_animation = None
        self._cura_actions = None

        self.getController().getScene().sceneChanged.connect(self.updatePlatformActivity)
        self.getController().toolOperationStopped.connect(self._onToolOperationStopped)

        Resources.addType(self.ResourceTypes.QmlFiles, "qml")
        Resources.addType(self.ResourceTypes.Firmware, "firmware")

        ## Add the 4 types of profiles to storage.
        Resources.addStorageType(self.ResourceTypes.QualityInstanceContainer, "quality")
        Resources.addStorageType(self.ResourceTypes.VariantInstanceContainer, "variants")
        Resources.addStorageType(self.ResourceTypes.MaterialInstanceContainer, "materials")
        Resources.addStorageType(self.ResourceTypes.ExtruderInstanceContainer, "extruders")
        Resources.addStorageType(self.ResourceTypes.UserInstanceContainer, "user")
        Resources.addStorageType(self.ResourceTypes.MachineStack, "machine_instances")

        ContainerRegistry.getInstance().addResourceType(self.ResourceTypes.QualityInstanceContainer)
        ContainerRegistry.getInstance().addResourceType(self.ResourceTypes.VariantInstanceContainer)
        ContainerRegistry.getInstance().addResourceType(self.ResourceTypes.MaterialInstanceContainer)
        ContainerRegistry.getInstance().addResourceType(self.ResourceTypes.UserInstanceContainer)
        ContainerRegistry.getInstance().addResourceType(self.ResourceTypes.MachineStack)

        ContainerRegistry.getInstance().load()

        Preferences.getInstance().addPreference("cura/active_mode", "simple")
        Preferences.getInstance().addPreference("cura/recent_files", "")
        Preferences.getInstance().addPreference("cura/categories_expanded", "")
        Preferences.getInstance().addPreference("cura/jobname_prefix", True)
        Preferences.getInstance().addPreference("view/center_on_select", True)
        Preferences.getInstance().addPreference("mesh/scale_to_fit", True)
        Preferences.getInstance().addPreference("mesh/scale_tiny_meshes", True)
        Preferences.getInstance().setDefault("local_file/last_used_type", "text/x-gcode")

        Preferences.getInstance().setDefault("general/visible_settings", """
                                             resolution
                                                layer_height
                                             shell
                                                wall_thickness
                                                top_bottom_thickness
                                             infill
                                                infill_sparse_density
                                             material
                                                material_print_temperature
                                                material_bed_temperature
                                                material_diameter
                                                material_flow
                                                retraction_enable
                                             speed
                                                speed_print
                                                speed_travel
                                             cooling
                                                cool_fan_enabled
                                             support
                                                support_enable
                                                support_type
                                                support_roof_density
                                             platform_adhesion
                                                adhesion_type
                                                brim_width
                                                raft_airgap
                                                layer_0_z_overlap
                                                raft_surface_layers
                                             blackmagic
                                                print_sequence
                                             """)

        JobQueue.getInstance().jobFinished.connect(self._onJobFinished)

        self.applicationShuttingDown.connect(self._onExit)

        self._recent_files = []
        files = Preferences.getInstance().getValue("cura/recent_files").split(";")
        for f in files:
            if not os.path.isfile(f):
                continue

            self._recent_files.append(QUrl.fromLocalFile(f))

    ## Cura has multiple locations where instance containers need to be saved, so we need to handle this differently.
    def _onExit(self):
        for instance in ContainerRegistry.getInstance().findInstanceContainers():
            if not instance.isDirty():
                continue

            try:
                data = instance.serialize()
            except NotImplementedError:
                continue
            except Exception:
                Logger.logException("e", "An exception occurred when serializing container %s", instance.getId())
                continue

            file_name = urllib.parse.quote_plus(instance.getId()) + ".inst.cfg"
            instance_type = instance.getMetaDataEntry("type")
            path = None
            if instance_type == "material":
                path = Resources.getStoragePath(self.ResourceTypes.MaterialInstanceContainer, file_name)
            elif instance_type == "quality":
                path = Resources.getStoragePath(self.ResourceTypes.QualityInstanceContainer, file_name)
            elif instance_type == "user":
                path = Resources.getStoragePath(self.ResourceTypes.UserInstanceContainer, file_name)
            elif instance_type == "variant":
                path = Resources.getStoragePath(self.ResourceTypes.VariantInstanceContainer, file_name)

            if path:
                with SaveFile(path, "wt", -1, "utf-8") as f:
                    f.write(data)

        for stack in ContainerRegistry.getInstance().findContainerStacks():
            if not stack.isDirty():
                continue

            try:
                data = stack.serialize()
            except NotImplementedError:
                continue
            except Exception:
                Logger.logException("e", "An exception occurred when serializing container %s", instance.getId())
                continue

            file_name = urllib.parse.quote_plus(stack.getId()) + ".stack.cfg"
            path = Resources.getStoragePath(self.ResourceTypes.MachineStack, file_name)
            with SaveFile(path, "wt", -1, "utf-8") as f:
                f.write(data)


    @pyqtSlot(result = QUrl)
    def getDefaultPath(self):
        return QUrl.fromLocalFile(os.path.expanduser("~/"))
    
    ##  Handle loading of all plugin types (and the backend explicitly)
    #   \sa PluginRegistery
    def _loadPlugins(self):
        self._plugin_registry.addType("profile_reader", self._addProfileReader)
        self._plugin_registry.addPluginLocation(os.path.join(QtApplication.getInstallPrefix(), "lib", "cura"))
        if not hasattr(sys, "frozen"):
            self._plugin_registry.addPluginLocation(os.path.join(os.path.abspath(os.path.dirname(__file__)), "..", "plugins"))
            self._plugin_registry.loadPlugin("ConsoleLogger")
            self._plugin_registry.loadPlugin("CuraEngineBackend")

        self._plugin_registry.loadPlugins()

        if self.getBackend() == None:
            raise RuntimeError("Could not load the backend plugin!")

        self._plugins_loaded = True

    def addCommandLineOptions(self, parser):
        super().addCommandLineOptions(parser)
        parser.add_argument("file", nargs="*", help="Files to load after starting the application.")
        parser.add_argument("--debug", dest="debug-mode", action="store_true", default=False, help="Enable detailed crash reports.")

    def run(self):
        self._i18n_catalog = i18nCatalog("cura");

        i18nCatalog.setTagReplacements({
            "filename": "font color=\"black\"",
            "message": "font color=UM.Theme.colors.message_text;",
        })

        self.showSplashMessage(self._i18n_catalog.i18nc("@info:progress", "Setting up scene..."))

        controller = self.getController()

        controller.setActiveView("SolidView")
        controller.setCameraTool("CameraTool")
        controller.setSelectionTool("SelectionTool")

        t = controller.getTool("TranslateTool")
        if t:
            t.setEnabledAxis([ToolHandle.XAxis, ToolHandle.YAxis,ToolHandle.ZAxis])

        Selection.selectionChanged.connect(self.onSelectionChanged)

        root = controller.getScene().getRoot()
        self._platform = Platform(root)

        self._volume = BuildVolume.BuildVolume(root)

        self.getRenderer().setBackgroundColor(QColor(245, 245, 245))

        self._physics = PlatformPhysics.PlatformPhysics(controller, self._volume)

        camera = Camera("3d", root)
        camera.setPosition(Vector(-80, 250, 700))
        camera.setPerspective(True)
        camera.lookAt(Vector(0, 0, 0))
        controller.getScene().setActiveCamera("3d")

        self.getController().getTool("CameraTool").setOrigin(Vector(0, 100, 0))

        self._camera_animation = CameraAnimation.CameraAnimation()
        self._camera_animation.setCameraTool(self.getController().getTool("CameraTool"))

        self.showSplashMessage(self._i18n_catalog.i18nc("@info:progress", "Loading interface..."))

        qmlRegisterSingletonType(MachineManagerModel.MachineManagerModel, "Cura", 1, 0, "MachineManager",
                                 MachineManagerModel.createMachineManagerModel)

        self.setMainQml(Resources.getPath(self.ResourceTypes.QmlFiles, "Cura.qml"))
        self.initializeEngine()

        if self._engine.rootObjects:
            self.closeSplash()

            for file in self.getCommandLineOption("file", []):
                self._openFile(file)
            for file_name in self._open_file_queue: #Open all the files that were queued up while plug-ins were loading.
                self._openFile(file_name)

            self.exec_()

    ##   Handle Qt events
    def event(self, event):
        if event.type() == QEvent.FileOpen:
            if self._plugins_loaded:
                self._openFile(event.file())
            else:
                self._open_file_queue.append(event.file())

        return super().event(event)

    ##  Get print information (duration / material used)
    def getPrintInformation(self):
        return self._print_information

    def registerObjects(self, engine):
        engine.rootContext().setContextProperty("Printer", self)
        self._print_information = PrintInformation.PrintInformation()
        engine.rootContext().setContextProperty("PrintInformation", self._print_information)
        self._cura_actions = CuraActions.CuraActions(self)
        engine.rootContext().setContextProperty("CuraActions", self._cura_actions)

        qmlRegisterUncreatableType(CuraApplication, "Cura", 1, 0, "ResourceTypes", "Just an Enum type")

    def onSelectionChanged(self):
        if Selection.hasSelection():
            if not self.getController().getActiveTool():
                if self._previous_active_tool:
                    self.getController().setActiveTool(self._previous_active_tool)
                    self._previous_active_tool = None
                else:
                    self.getController().setActiveTool("TranslateTool")
            if Preferences.getInstance().getValue("view/center_on_select"):
                self._center_after_select = True
        else:
            if self.getController().getActiveTool():
                self._previous_active_tool = self.getController().getActiveTool().getPluginId()
                self.getController().setActiveTool(None)
            else:
                self._previous_active_tool = None

    def _onToolOperationStopped(self, event):
        if self._center_after_select:
            self._center_after_select = False
            self._camera_animation.setStart(self.getController().getTool("CameraTool").getOrigin())
            self._camera_animation.setTarget(Selection.getSelectedObject(0).getWorldPosition())
            self._camera_animation.start()

    requestAddPrinter = pyqtSignal()
    activityChanged = pyqtSignal()
    sceneBoundingBoxChanged = pyqtSignal()

    @pyqtProperty(bool, notify = activityChanged)
    def getPlatformActivity(self):
        return self._platform_activity

    @pyqtProperty(str, notify = sceneBoundingBoxChanged)
    def getSceneBoundingBoxString(self):
        return self._i18n_catalog.i18nc("@info", "%(width).1f x %(depth).1f x %(height).1f mm") % {'width' : self._scene_boundingbox.width.item(), 'depth': self._scene_boundingbox.depth.item(), 'height' : self._scene_boundingbox.height.item()}

    def updatePlatformActivity(self, node = None):
        count = 0
        scene_boundingbox = None
        for node in DepthFirstIterator(self.getController().getScene().getRoot()):
            if type(node) is not SceneNode or not node.getMeshData():
                continue

            count += 1
            if not scene_boundingbox:
                scene_boundingbox = copy.deepcopy(node.getBoundingBox())
            else:
                scene_boundingbox += node.getBoundingBox()

        if not scene_boundingbox:
            scene_boundingbox = AxisAlignedBox()

        if repr(self._scene_boundingbox) != repr(scene_boundingbox):
            self._scene_boundingbox = scene_boundingbox
            self.sceneBoundingBoxChanged.emit()

        self._platform_activity = True if count > 0 else False
        self.activityChanged.emit()

    @pyqtSlot(str)
    def setJobName(self, name):
        # when a file is opened using the terminal; the filename comes from _onFileLoaded and still contains its
        # extension. This cuts the extension off if necessary.
        name = os.path.splitext(name)[0]
        if self._job_name != name:
            self._job_name = name
            self.jobNameChanged.emit()

    jobNameChanged = pyqtSignal()

    @pyqtProperty(str, notify = jobNameChanged)
    def jobName(self):
        return self._job_name

    # Remove all selected objects from the scene.
    @pyqtSlot()
    def deleteSelection(self):
        if not self.getController().getToolsEnabled():
            return

        op = GroupedOperation()
        nodes = Selection.getAllSelectedObjects()
        for node in nodes:
            op.addOperation(RemoveSceneNodeOperation(node))

        op.push()

        pass

    ##  Remove an object from the scene.
    #   Note that this only removes an object if it is selected.
    @pyqtSlot("quint64")
    def deleteObject(self, object_id):
        if not self.getController().getToolsEnabled():
            return

        node = self.getController().getScene().findObject(object_id)

        if not node and object_id != 0:  # Workaround for tool handles overlapping the selected object
            node = Selection.getSelectedObject(0)

        if node:
            if node.getParent():
                group_node = node.getParent()
                if not group_node.callDecoration("isGroup"):
                    op = RemoveSceneNodeOperation(node)
                else:
                    while group_node.getParent().callDecoration("isGroup"):
                        group_node = group_node.getParent()
                    op = RemoveSceneNodeOperation(group_node)
            op.push()

    ##  Create a number of copies of existing object.
    @pyqtSlot("quint64", int)
    def multiplyObject(self, object_id, count):
        node = self.getController().getScene().findObject(object_id)

        if not node and object_id != 0:  # Workaround for tool handles overlapping the selected object
            node = Selection.getSelectedObject(0)

        if node:
            op = GroupedOperation()
            for _ in range(count):
                if node.getParent() and node.getParent().callDecoration("isGroup"):
                    new_node = copy.deepcopy(node.getParent()) #Copy the group node.
                    new_node.callDecoration("setConvexHull",None)

                    op.addOperation(AddSceneNodeOperation(new_node,node.getParent().getParent()))
                else:
                    new_node = copy.deepcopy(node)
                    new_node.callDecoration("setConvexHull", None)
                    op.addOperation(AddSceneNodeOperation(new_node, node.getParent()))

            op.push()

    ##  Center object on platform.
    @pyqtSlot("quint64")
    def centerObject(self, object_id):
        node = self.getController().getScene().findObject(object_id)
        if not node and object_id != 0:  # Workaround for tool handles overlapping the selected object
            node = Selection.getSelectedObject(0)

        if not node:
            return

        if node.getParent() and node.getParent().callDecoration("isGroup"):
            node = node.getParent()

        if node:
            op = SetTransformOperation(node, Vector())
            op.push()
    
    ##  Delete all nodes containing mesh data in the scene.
    @pyqtSlot()
    def deleteAll(self):
        if not self.getController().getToolsEnabled():
            return

        nodes = []
        for node in DepthFirstIterator(self.getController().getScene().getRoot()):
            if type(node) is not SceneNode:
                continue
            if not node.getMeshData() and not node.callDecoration("isGroup"):
                continue  # Node that doesnt have a mesh and is not a group.
            if node.getParent() and node.getParent().callDecoration("isGroup"):
                continue  # Grouped nodes don't need resetting as their parent (the group) is resetted)
            nodes.append(node)
        if nodes:
            op = GroupedOperation()

            for node in nodes:
                op.addOperation(RemoveSceneNodeOperation(node))

            op.push()

    ## Reset all translation on nodes with mesh data. 
    @pyqtSlot()
    def resetAllTranslation(self):
        nodes = []
        for node in DepthFirstIterator(self.getController().getScene().getRoot()):
            if type(node) is not SceneNode:
                continue
            if not node.getMeshData() and not node.callDecoration("isGroup"):
                continue  # Node that doesnt have a mesh and is not a group.
            if node.getParent() and node.getParent().callDecoration("isGroup"):
                continue  # Grouped nodes don't need resetting as their parent (the group) is resetted)

            nodes.append(node)

        if nodes:
            op = GroupedOperation()
            for node in nodes:
                node.removeDecorator(ZOffsetDecorator.ZOffsetDecorator)
                op.addOperation(SetTransformOperation(node, Vector(0,0,0)))

            op.push()
    
    ## Reset all transformations on nodes with mesh data. 
    @pyqtSlot()
    def resetAll(self):
        nodes = []
        for node in DepthFirstIterator(self.getController().getScene().getRoot()):
            if type(node) is not SceneNode:
                continue
            if not node.getMeshData() and not node.callDecoration("isGroup"):
                continue  # Node that doesnt have a mesh and is not a group.
            if node.getParent() and node.getParent().callDecoration("isGroup"):
                continue  # Grouped nodes don't need resetting as their parent (the group) is resetted)
            nodes.append(node)

        if nodes:
            op = GroupedOperation()

            for node in nodes:
                # Ensure that the object is above the build platform
                node.removeDecorator(ZOffsetDecorator.ZOffsetDecorator)
                op.addOperation(SetTransformOperation(node, Vector(0,0,0), Quaternion(), Vector(1, 1, 1)))

            op.push()
            
    ##  Reload all mesh data on the screen from file.
    @pyqtSlot()
    def reloadAll(self):
        nodes = []
        for node in DepthFirstIterator(self.getController().getScene().getRoot()):
            if type(node) is not SceneNode or not node.getMeshData():
                continue

            nodes.append(node)

        if not nodes:
            return

        for node in nodes:
            if not node.getMeshData():
                continue

            file_name = node.getMeshData().getFileName()
            if file_name:
                job = ReadMeshJob(file_name)
                job._node = node
                job.finished.connect(self._reloadMeshFinished)
                job.start()
    
    ##  Get logging data of the backend engine
    #   \returns \type{string} Logging data
    @pyqtSlot(result = str)
    def getEngineLog(self):
        log = ""

        for entry in self.getBackend().getLog():
            log += entry.decode()

        return log

    recentFilesChanged = pyqtSignal()

    @pyqtProperty("QVariantList", notify = recentFilesChanged)
    def recentFiles(self):
        return self._recent_files

    @pyqtSlot("QStringList")
    def setExpandedCategories(self, categories):
        categories = list(set(categories))
        categories.sort()
        joined = ";".join(categories)
        if joined != Preferences.getInstance().getValue("cura/categories_expanded"):
            Preferences.getInstance().setValue("cura/categories_expanded", joined)
            self.expandedCategoriesChanged.emit()

    expandedCategoriesChanged = pyqtSignal()

    @pyqtProperty("QStringList", notify = expandedCategoriesChanged)
    def expandedCategories(self):
        return Preferences.getInstance().getValue("cura/categories_expanded").split(";")

<<<<<<< HEAD
    @pyqtSlot(str, result = "QVariant")
    def getSettingValue(self, key):
        if not self.getMachineManager().getWorkingProfile():
            return None
        return self.getMachineManager().getWorkingProfile().getSettingValue(key)
    
    ##  Change setting by key value pair
    @pyqtSlot(str, "QVariant")
    def setSettingValue(self, key, value):
        if not self.getMachineManager().getWorkingProfile():
            return

        self.getMachineManager().getWorkingProfile().setSettingValue(key, value)
        
=======
>>>>>>> 1256f4a7
    @pyqtSlot()
    def mergeSelected(self):
        self.groupSelected()
        try:
            group_node = Selection.getAllSelectedObjects()[0]
        except Exception as e:
            Logger.log("d", "mergeSelected: Exception:", e)
            return
        multi_material_decorator = MultiMaterialDecorator.MultiMaterialDecorator()
        group_node.addDecorator(multi_material_decorator)
        # Reset the position of each node
        for node in group_node.getChildren():
            new_position = node.getMeshData().getCenterPosition()
            new_position = new_position.scale(node.getScale())
            node.setPosition(new_position)
        
        # Use the previously found center of the group bounding box as the new location of the group
        group_node.setPosition(group_node.getBoundingBox().center)

    @pyqtSlot()
    def groupSelected(self):
        # Create a group-node
        group_node = SceneNode()
        group_decorator = GroupDecorator()
        group_node.addDecorator(group_decorator)
        group_node.setParent(self.getController().getScene().getRoot())
        group_node.setSelectable(True)
        center = Selection.getSelectionCenter()
        group_node.setPosition(center)
        group_node.setCenterPosition(center)

        # Move selected nodes into the group-node
        Selection.applyOperation(SetParentOperation, group_node)

        # Deselect individual nodes and select the group-node instead
        for node in group_node.getChildren():
            Selection.remove(node)
        Selection.add(group_node)

    @pyqtSlot()
    def ungroupSelected(self):
        selected_objects = Selection.getAllSelectedObjects().copy()
        for node in selected_objects:
            if node.callDecoration("isGroup"):
                op = GroupedOperation()

                group_parent = node.getParent()
                children = node.getChildren().copy()
                for child in children:
                    # Set the parent of the children to the parent of the group-node
                    op.addOperation(SetParentOperation(child, group_parent))

                    # Add all individual nodes to the selection
                    Selection.add(child)
                    child.callDecoration("setConvexHull", None)

                op.push()
                # Note: The group removes itself from the scene once all its children have left it,
                # see GroupDecorator._onChildrenChanged

    def _createSplashScreen(self):
        return CuraSplashScreen.CuraSplashScreen()

    def _onActiveMachineChanged(self):
        pass

    def _onFileLoaded(self, job):
        node = job.getResult()
        if node != None:
            self.setJobName(os.path.basename(job.getFileName()))
            node.setSelectable(True)
            node.setName(os.path.basename(job.getFileName()))
            op = AddSceneNodeOperation(node, self.getController().getScene().getRoot())
            op.push()

            self.getController().getScene().sceneChanged.emit(node) #F orce scene change.

    def _onJobFinished(self, job):
        if type(job) is not ReadMeshJob or not job.getResult():
            return

        f = QUrl.fromLocalFile(job.getFileName())
        if f in self._recent_files:
            self._recent_files.remove(f)

        self._recent_files.insert(0, f)
        if len(self._recent_files) > 10:
            del self._recent_files[10]

        pref = ""
        for path in self._recent_files:
            pref += path.toLocalFile() + ";"

        Preferences.getInstance().setValue("cura/recent_files", pref)
        self.recentFilesChanged.emit()

    def _reloadMeshFinished(self, job):
        # TODO; This needs to be fixed properly. We now make the assumption that we only load a single mesh!
        job._node.setMeshData(job.getResult().getMeshData())

    def _openFile(self, file):
        job = ReadMeshJob(os.path.abspath(file))
        job.finished.connect(self._onFileLoaded)
        job.start()

    def _addProfileReader(self, profile_reader):
        # TODO: Add the profile reader to the list of plug-ins that can be used when importing profiles.
        pass<|MERGE_RESOLUTION|>--- conflicted
+++ resolved
@@ -626,23 +626,6 @@
     def expandedCategories(self):
         return Preferences.getInstance().getValue("cura/categories_expanded").split(";")
 
-<<<<<<< HEAD
-    @pyqtSlot(str, result = "QVariant")
-    def getSettingValue(self, key):
-        if not self.getMachineManager().getWorkingProfile():
-            return None
-        return self.getMachineManager().getWorkingProfile().getSettingValue(key)
-    
-    ##  Change setting by key value pair
-    @pyqtSlot(str, "QVariant")
-    def setSettingValue(self, key, value):
-        if not self.getMachineManager().getWorkingProfile():
-            return
-
-        self.getMachineManager().getWorkingProfile().setSettingValue(key, value)
-        
-=======
->>>>>>> 1256f4a7
     @pyqtSlot()
     def mergeSelected(self):
         self.groupSelected()
