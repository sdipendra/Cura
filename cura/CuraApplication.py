# Copyright (c) 2015 Ultimaker B.V.
# Cura is released under the terms of the AGPLv3 or higher.

from UM.Qt.QtApplication import QtApplication
from UM.Scene.SceneNode import SceneNode
from UM.Scene.Camera import Camera
from UM.Scene.Platform import Platform
from UM.Math.Vector import Vector
from UM.Math.Quaternion import Quaternion
from UM.Math.AxisAlignedBox import AxisAlignedBox
from UM.Resources import Resources
from UM.Scene.ToolHandle import ToolHandle
from UM.Scene.Iterator.DepthFirstIterator import DepthFirstIterator
from UM.Mesh.ReadMeshJob import ReadMeshJob
from UM.Logger import Logger
from UM.Preferences import Preferences
from UM.JobQueue import JobQueue
from UM.SaveFile import SaveFile
from UM.Scene.Selection import Selection
from UM.Scene.GroupDecorator import GroupDecorator
import UM.Settings.Validator

from UM.Operations.AddSceneNodeOperation import AddSceneNodeOperation
from UM.Operations.RemoveSceneNodeOperation import RemoveSceneNodeOperation
from UM.Operations.GroupedOperation import GroupedOperation
from UM.Operations.SetTransformOperation import SetTransformOperation
from cura.SetParentOperation import SetParentOperation

from UM.Settings.SettingDefinition import SettingDefinition, DefinitionPropertyType
from UM.Settings.ContainerRegistry import ContainerRegistry

from UM.i18n import i18nCatalog

from . import ExtrudersModel
from . import PlatformPhysics
from . import BuildVolume
from . import CameraAnimation
from . import PrintInformation
from . import CuraActions
from . import MultiMaterialDecorator
from . import ZOffsetDecorator
from . import CuraSplashScreen
from . import MachineManagerModel

from PyQt5.QtCore import pyqtSlot, QUrl, pyqtSignal, pyqtProperty, QEvent, Q_ENUMS
from PyQt5.QtGui import QColor, QIcon
from PyQt5.QtQml import qmlRegisterUncreatableType, qmlRegisterSingletonType, qmlRegisterType

import platform
import sys
import os.path
import numpy
import copy
import urllib
numpy.seterr(all="ignore")

#WORKAROUND: GITHUB-88 GITHUB-385 GITHUB-612
if platform.system() == "Linux": # Needed for platform.linux_distribution, which is not available on Windows and OSX
    # For Ubuntu: https://bugs.launchpad.net/ubuntu/+source/python-qt4/+bug/941826
    if platform.linux_distribution()[0] in ("Ubuntu", ): # TODO: Needs a "if X11_GFX == 'nvidia'" here. The workaround is only needed on Ubuntu+NVidia drivers. Other drivers are not affected, but fine with this fix.
        import ctypes
        from ctypes.util import find_library
        ctypes.CDLL(find_library('GL'), ctypes.RTLD_GLOBAL)

try:
    from cura.CuraVersion import CuraVersion, CuraBuildType
except ImportError:
    CuraVersion = "master"  # [CodeStyle: Reflecting imported value]
    CuraBuildType = ""


class CuraApplication(QtApplication):
    class ResourceTypes:
        QmlFiles = Resources.UserType + 1
        Firmware = Resources.UserType + 2
        QualityInstanceContainer = Resources.UserType + 3
        MaterialInstanceContainer = Resources.UserType + 4
        VariantInstanceContainer = Resources.UserType + 5
        UserInstanceContainer = Resources.UserType + 6
        MachineStack = Resources.UserType + 7
        ExtruderStack = Resources.UserType + 8

    Q_ENUMS(ResourceTypes)

    def __init__(self):
        Resources.addSearchPath(os.path.join(QtApplication.getInstallPrefix(), "share", "cura", "resources"))
        if not hasattr(sys, "frozen"):
            Resources.addSearchPath(os.path.join(os.path.abspath(os.path.dirname(__file__)), "..", "resources"))

        self._open_file_queue = []  # Files to open when plug-ins are loaded.

        # Need to do this before ContainerRegistry tries to load the machines
        SettingDefinition.addSupportedProperty("global_only", DefinitionPropertyType.Function, default = False)
        SettingDefinition.addSettingType("extruder", int, str, UM.Settings.Validator)

        super().__init__(name = "cura", version = CuraVersion, buildtype = CuraBuildType)

        self.setWindowIcon(QIcon(Resources.getPath(Resources.Images, "cura-icon.png")))

        self.setRequiredPlugins([
            "CuraEngineBackend",
            "MeshView",
            "LayerView",
            "STLReader",
            "SelectionTool",
            "CameraTool",
            "GCodeWriter",
            "LocalFileOutputDevice"
        ])
        self._physics = None
        self._volume = None
        self._platform = None
        self._output_devices = {}
        self._print_information = None
        self._i18n_catalog = None
        self._previous_active_tool = None
        self._platform_activity = False
        self._scene_bounding_box = AxisAlignedBox()
        self._job_name = None
        self._center_after_select = False
        self._camera_animation = None
        self._cura_actions = None
        self._started = False

        self.getController().getScene().sceneChanged.connect(self.updatePlatformActivity)
        self.getController().toolOperationStopped.connect(self._onToolOperationStopped)

        Resources.addType(self.ResourceTypes.QmlFiles, "qml")
        Resources.addType(self.ResourceTypes.Firmware, "firmware")

        ## Add the 4 types of profiles to storage.
        Resources.addStorageType(self.ResourceTypes.QualityInstanceContainer, "quality")
        Resources.addStorageType(self.ResourceTypes.VariantInstanceContainer, "variants")
        Resources.addStorageType(self.ResourceTypes.MaterialInstanceContainer, "materials")
        Resources.addStorageType(self.ResourceTypes.UserInstanceContainer, "user")
        Resources.addStorageType(self.ResourceTypes.ExtruderStack, "extruders")
        Resources.addStorageType(self.ResourceTypes.MachineStack, "machine_instances")

        ContainerRegistry.getInstance().addResourceType(self.ResourceTypes.QualityInstanceContainer)
        ContainerRegistry.getInstance().addResourceType(self.ResourceTypes.VariantInstanceContainer)
        ContainerRegistry.getInstance().addResourceType(self.ResourceTypes.MaterialInstanceContainer)
        ContainerRegistry.getInstance().addResourceType(self.ResourceTypes.UserInstanceContainer)
        ContainerRegistry.getInstance().addResourceType(self.ResourceTypes.ExtruderStack)
        ContainerRegistry.getInstance().addResourceType(self.ResourceTypes.MachineStack)

        # Add empty variant, material and quality containers.
        # Since they are empty, they should never be serialized and instead just programmatically created.
        # We need them to simplify the switching between materials.
        empty_container = ContainerRegistry.getInstance().getEmptyInstanceContainer()
        empty_variant_container = copy.deepcopy(empty_container)
        empty_variant_container._id = "empty_variant"
        empty_variant_container.addMetaDataEntry("type", "variant")
        ContainerRegistry.getInstance().addContainer(empty_variant_container)
        empty_material_container = copy.deepcopy(empty_container)
        empty_material_container._id = "empty_material"
        empty_material_container.addMetaDataEntry("type", "material")
        ContainerRegistry.getInstance().addContainer(empty_material_container)
        empty_quality_container = copy.deepcopy(empty_container)
        empty_quality_container._id = "empty_quality"
        empty_quality_container.addMetaDataEntry("type", "quality")
        ContainerRegistry.getInstance().addContainer(empty_quality_container)

        ContainerRegistry.getInstance().load()

        Preferences.getInstance().addPreference("cura/active_mode", "simple")
        Preferences.getInstance().addPreference("cura/recent_files", "")
        Preferences.getInstance().addPreference("cura/categories_expanded", "")
        Preferences.getInstance().addPreference("cura/jobname_prefix", True)
        Preferences.getInstance().addPreference("view/center_on_select", True)
        Preferences.getInstance().addPreference("mesh/scale_to_fit", True)
        Preferences.getInstance().addPreference("mesh/scale_tiny_meshes", True)
        Preferences.getInstance().setDefault("local_file/last_used_type", "text/x-gcode")

        Preferences.getInstance().setDefault("general/visible_settings", """
            machine_settings
                resolution
                layer_height
            shell
                wall_thickness
                top_bottom_thickness
            infill
                infill_sparse_density
            material
                material_print_temperature
                material_bed_temperature
                material_diameter
                material_flow
                retraction_enable
            speed
                speed_print
                speed_travel
            travel
            cooling
                cool_fan_enabled
            support
                support_enable
                support_type
                support_roof_density
            platform_adhesion
                adhesion_type
                brim_width
                raft_airgap
                layer_0_z_overlap
                raft_surface_layers
            meshfix
            blackmagic
                print_sequence
                dual
            experimental
        """.replace("\n", ";").replace(" ", ""))

        JobQueue.getInstance().jobFinished.connect(self._onJobFinished)

        self.applicationShuttingDown.connect(self.saveSettings)

        self._recent_files = []
        files = Preferences.getInstance().getValue("cura/recent_files").split(";")
        for f in files:
            if not os.path.isfile(f):
                continue

            self._recent_files.append(QUrl.fromLocalFile(f))

    ##  Cura has multiple locations where instance containers need to be saved, so we need to handle this differently.
    #
    #   Note that the AutoSave plugin also calls this method.
    def saveSettings(self):
        if not self._started: # Do not do saving during application start
            return

        for instance in ContainerRegistry.getInstance().findInstanceContainers():
            if not instance.isDirty():
                continue

            try:
                data = instance.serialize()
            except NotImplementedError:
                continue
            except Exception:
                Logger.logException("e", "An exception occurred when serializing container %s", instance.getId())
                continue

            file_name = urllib.parse.quote_plus(instance.getId()) + ".inst.cfg"
            instance_type = instance.getMetaDataEntry("type")
            path = None
            if instance_type == "material":
                path = Resources.getStoragePath(self.ResourceTypes.MaterialInstanceContainer, file_name)
            elif instance_type == "quality":
                path = Resources.getStoragePath(self.ResourceTypes.QualityInstanceContainer, file_name)
            elif instance_type == "user":
                path = Resources.getStoragePath(self.ResourceTypes.UserInstanceContainer, file_name)
            elif instance_type == "variant":
                path = Resources.getStoragePath(self.ResourceTypes.VariantInstanceContainer, file_name)

            if path:
                with SaveFile(path, "wt", -1, "utf-8") as f:
                    f.write(data)

        for stack in ContainerRegistry.getInstance().findContainerStacks():
            if not stack.isDirty():
                continue

            try:
                data = stack.serialize()
            except NotImplementedError:
                continue
            except Exception:
                Logger.logException("e", "An exception occurred when serializing container %s", instance.getId())
                continue

            file_name = urllib.parse.quote_plus(stack.getId()) + ".stack.cfg"
            stack_type = stack.getMetaDataEntry("type", None)
            path = None
<<<<<<< HEAD
            if stack_type == "machine":
=======
            if not stack_type or stack_type == "machine":
>>>>>>> a3e5c065
                path = Resources.getStoragePath(self.ResourceTypes.MachineStack, file_name)
            elif stack_type == "extruder":
                path = Resources.getStoragePath(self.ResourceTypes.ExtruderStack, file_name)
            if path:
                with SaveFile(path, "wt", -1, "utf-8") as f:
                    f.write(data)


    @pyqtSlot(result = QUrl)
    def getDefaultPath(self):
        return QUrl.fromLocalFile(os.path.expanduser("~/"))
    
    ##  Handle loading of all plugin types (and the backend explicitly)
    #   \sa PluginRegistery
    def _loadPlugins(self):
        self._plugin_registry.addType("profile_reader", self._addProfileReader)
        self._plugin_registry.addPluginLocation(os.path.join(QtApplication.getInstallPrefix(), "lib", "cura"))
        if not hasattr(sys, "frozen"):
            self._plugin_registry.addPluginLocation(os.path.join(os.path.abspath(os.path.dirname(__file__)), "..", "plugins"))
            self._plugin_registry.loadPlugin("ConsoleLogger")
            self._plugin_registry.loadPlugin("CuraEngineBackend")

        self._plugin_registry.loadPlugins()

        if self.getBackend() == None:
            raise RuntimeError("Could not load the backend plugin!")

        self._plugins_loaded = True

    def addCommandLineOptions(self, parser):
        super().addCommandLineOptions(parser)
        parser.add_argument("file", nargs="*", help="Files to load after starting the application.")
        parser.add_argument("--debug", dest="debug-mode", action="store_true", default=False, help="Enable detailed crash reports.")

    def run(self):
        self._i18n_catalog = i18nCatalog("cura");

        i18nCatalog.setTagReplacements({
            "filename": "font color=\"black\"",
            "message": "font color=UM.Theme.colors.message_text;",
        })

        self.showSplashMessage(self._i18n_catalog.i18nc("@info:progress", "Setting up scene..."))

        controller = self.getController()

        controller.setActiveView("SolidView")
        controller.setCameraTool("CameraTool")
        controller.setSelectionTool("SelectionTool")

        t = controller.getTool("TranslateTool")
        if t:
            t.setEnabledAxis([ToolHandle.XAxis, ToolHandle.YAxis,ToolHandle.ZAxis])

        Selection.selectionChanged.connect(self.onSelectionChanged)

        root = controller.getScene().getRoot()
        self._platform = Platform(root)

        self._volume = BuildVolume.BuildVolume(root)

        self.getRenderer().setBackgroundColor(QColor(245, 245, 245))

        self._physics = PlatformPhysics.PlatformPhysics(controller, self._volume)

        camera = Camera("3d", root)
        camera.setPosition(Vector(-80, 250, 700))
        camera.setPerspective(True)
        camera.lookAt(Vector(0, 0, 0))
        controller.getScene().setActiveCamera("3d")

        self.getController().getTool("CameraTool").setOrigin(Vector(0, 100, 0))

        self._camera_animation = CameraAnimation.CameraAnimation()
        self._camera_animation.setCameraTool(self.getController().getTool("CameraTool"))

        self.showSplashMessage(self._i18n_catalog.i18nc("@info:progress", "Loading interface..."))

        qmlRegisterSingletonType(MachineManagerModel.MachineManagerModel, "Cura", 1, 0, "MachineManager",
                                 MachineManagerModel.createMachineManagerModel)

        self.setMainQml(Resources.getPath(self.ResourceTypes.QmlFiles, "Cura.qml"))
        self._qml_import_paths.append(Resources.getPath(self.ResourceTypes.QmlFiles))
        self.initializeEngine()

        if self._engine.rootObjects:
            self.closeSplash()

            for file in self.getCommandLineOption("file", []):
                self._openFile(file)
            for file_name in self._open_file_queue: #Open all the files that were queued up while plug-ins were loading.
                self._openFile(file_name)

            self._started = True

            self.exec_()

    ##   Handle Qt events
    def event(self, event):
        if event.type() == QEvent.FileOpen:
            if self._plugins_loaded:
                self._openFile(event.file())
            else:
                self._open_file_queue.append(event.file())

        return super().event(event)

    ##  Get print information (duration / material used)
    def getPrintInformation(self):
        return self._print_information

    def registerObjects(self, engine):
        engine.rootContext().setContextProperty("Printer", self)
        self._print_information = PrintInformation.PrintInformation()
        engine.rootContext().setContextProperty("PrintInformation", self._print_information)
        self._cura_actions = CuraActions.CuraActions(self)
        engine.rootContext().setContextProperty("CuraActions", self._cura_actions)

        qmlRegisterUncreatableType(CuraApplication, "Cura", 1, 0, "ResourceTypes", "Just an Enum type")

        qmlRegisterType(ExtrudersModel.ExtrudersModel, "Cura", 1, 0, "ExtrudersModel")

        qmlRegisterSingletonType(QUrl.fromLocalFile(Resources.getPath(CuraApplication.ResourceTypes.QmlFiles, "Actions.qml")), "Cura", 1, 0, "Actions")

        for path in Resources.getAllResourcesOfType(CuraApplication.ResourceTypes.QmlFiles):
            type_name = os.path.splitext(os.path.basename(path))[0]
            if type_name in ("Cura", "Actions"):
                continue

            qmlRegisterType(QUrl.fromLocalFile(path), "Cura", 1, 0, type_name)

    def onSelectionChanged(self):
        if Selection.hasSelection():
            if not self.getController().getActiveTool():
                if self._previous_active_tool:
                    self.getController().setActiveTool(self._previous_active_tool)
                    self._previous_active_tool = None
                else:
                    self.getController().setActiveTool("TranslateTool")
            if Preferences.getInstance().getValue("view/center_on_select"):
                self._center_after_select = True
        else:
            if self.getController().getActiveTool():
                self._previous_active_tool = self.getController().getActiveTool().getPluginId()
                self.getController().setActiveTool(None)
            else:
                self._previous_active_tool = None

    def _onToolOperationStopped(self, event):
        if self._center_after_select:
            self._center_after_select = False
            self._camera_animation.setStart(self.getController().getTool("CameraTool").getOrigin())
            self._camera_animation.setTarget(Selection.getSelectedObject(0).getWorldPosition())
            self._camera_animation.start()

    requestAddPrinter = pyqtSignal()
    activityChanged = pyqtSignal()
    sceneBoundingBoxChanged = pyqtSignal()

    @pyqtProperty(bool, notify = activityChanged)
    def getPlatformActivity(self):
        return self._platform_activity

    @pyqtProperty(str, notify = sceneBoundingBoxChanged)
    def getSceneBoundingBoxString(self):
        return self._i18n_catalog.i18nc("@info", "%(width).1f x %(depth).1f x %(height).1f mm") % {'width' : self._scene_bounding_box.width.item(), 'depth': self._scene_bounding_box.depth.item(), 'height' : self._scene_bounding_box.height.item()}

    def updatePlatformActivity(self, node = None):
        count = 0
        scene_bounding_box = None
        for node in DepthFirstIterator(self.getController().getScene().getRoot()):
            if type(node) is not SceneNode or not node.getMeshData():
                continue

            count += 1
            if not scene_bounding_box:
                scene_bounding_box = copy.deepcopy(node.getBoundingBox())
            else:
                scene_bounding_box += node.getBoundingBox()

        if not scene_bounding_box:
            scene_bounding_box = AxisAlignedBox()

        if repr(self._scene_bounding_box) != repr(scene_bounding_box):
            self._scene_bounding_box = scene_bounding_box
            self.sceneBoundingBoxChanged.emit()

        self._platform_activity = True if count > 0 else False
        self.activityChanged.emit()

    # Remove all selected objects from the scene.
    @pyqtSlot()
    def deleteSelection(self):
        if not self.getController().getToolsEnabled():
            return

        op = GroupedOperation()
        nodes = Selection.getAllSelectedObjects()
        for node in nodes:
            op.addOperation(RemoveSceneNodeOperation(node))

        op.push()

        pass

    ##  Remove an object from the scene.
    #   Note that this only removes an object if it is selected.
    @pyqtSlot("quint64")
    def deleteObject(self, object_id):
        if not self.getController().getToolsEnabled():
            return

        node = self.getController().getScene().findObject(object_id)

        if not node and object_id != 0:  # Workaround for tool handles overlapping the selected object
            node = Selection.getSelectedObject(0)

        if node:
            if node.getParent():
                group_node = node.getParent()
                if not group_node.callDecoration("isGroup"):
                    op = RemoveSceneNodeOperation(node)
                else:
                    while group_node.getParent().callDecoration("isGroup"):
                        group_node = group_node.getParent()
                    op = RemoveSceneNodeOperation(group_node)
            op.push()

    ##  Create a number of copies of existing object.
    @pyqtSlot("quint64", int)
    def multiplyObject(self, object_id, count):
        node = self.getController().getScene().findObject(object_id)

        if not node and object_id != 0:  # Workaround for tool handles overlapping the selected object
            node = Selection.getSelectedObject(0)

        if node:
            op = GroupedOperation()
            for _ in range(count):
                if node.getParent() and node.getParent().callDecoration("isGroup"):
                    new_node = copy.deepcopy(node.getParent()) #Copy the group node.
                    new_node.callDecoration("setConvexHull",None)

                    op.addOperation(AddSceneNodeOperation(new_node,node.getParent().getParent()))
                else:
                    new_node = copy.deepcopy(node)
                    new_node.callDecoration("setConvexHull", None)
                    op.addOperation(AddSceneNodeOperation(new_node, node.getParent()))

            op.push()

    ##  Center object on platform.
    @pyqtSlot("quint64")
    def centerObject(self, object_id):
        node = self.getController().getScene().findObject(object_id)
        if not node and object_id != 0:  # Workaround for tool handles overlapping the selected object
            node = Selection.getSelectedObject(0)

        if not node:
            return

        if node.getParent() and node.getParent().callDecoration("isGroup"):
            node = node.getParent()

        if node:
            op = SetTransformOperation(node, Vector())
            op.push()
    
    ##  Delete all nodes containing mesh data in the scene.
    @pyqtSlot()
    def deleteAll(self):
        if not self.getController().getToolsEnabled():
            return

        nodes = []
        for node in DepthFirstIterator(self.getController().getScene().getRoot()):
            if type(node) is not SceneNode:
                continue
            if not node.getMeshData() and not node.callDecoration("isGroup"):
                continue  # Node that doesnt have a mesh and is not a group.
            if node.getParent() and node.getParent().callDecoration("isGroup"):
                continue  # Grouped nodes don't need resetting as their parent (the group) is resetted)
            nodes.append(node)
        if nodes:
            op = GroupedOperation()

            for node in nodes:
                op.addOperation(RemoveSceneNodeOperation(node))

            op.push()

    ## Reset all translation on nodes with mesh data. 
    @pyqtSlot()
    def resetAllTranslation(self):
        nodes = []
        for node in DepthFirstIterator(self.getController().getScene().getRoot()):
            if type(node) is not SceneNode:
                continue
            if not node.getMeshData() and not node.callDecoration("isGroup"):
                continue  # Node that doesnt have a mesh and is not a group.
            if node.getParent() and node.getParent().callDecoration("isGroup"):
                continue  # Grouped nodes don't need resetting as their parent (the group) is resetted)

            nodes.append(node)

        if nodes:
            op = GroupedOperation()
            for node in nodes:
                node.removeDecorator(ZOffsetDecorator.ZOffsetDecorator)
                op.addOperation(SetTransformOperation(node, Vector(0,0,0)))

            op.push()
    
    ## Reset all transformations on nodes with mesh data. 
    @pyqtSlot()
    def resetAll(self):
        nodes = []
        for node in DepthFirstIterator(self.getController().getScene().getRoot()):
            if type(node) is not SceneNode:
                continue
            if not node.getMeshData() and not node.callDecoration("isGroup"):
                continue  # Node that doesnt have a mesh and is not a group.
            if node.getParent() and node.getParent().callDecoration("isGroup"):
                continue  # Grouped nodes don't need resetting as their parent (the group) is resetted)
            nodes.append(node)

        if nodes:
            op = GroupedOperation()

            for node in nodes:
                # Ensure that the object is above the build platform
                node.removeDecorator(ZOffsetDecorator.ZOffsetDecorator)
                op.addOperation(SetTransformOperation(node, Vector(0,0,0), Quaternion(), Vector(1, 1, 1)))

            op.push()
            
    ##  Reload all mesh data on the screen from file.
    @pyqtSlot()
    def reloadAll(self):
        nodes = []
        for node in DepthFirstIterator(self.getController().getScene().getRoot()):
            if type(node) is not SceneNode or not node.getMeshData():
                continue

            nodes.append(node)

        if not nodes:
            return

        for node in nodes:
            if not node.getMeshData():
                continue

            file_name = node.getMeshData().getFileName()
            if file_name:
                job = ReadMeshJob(file_name)
                job._node = node
                job.finished.connect(self._reloadMeshFinished)
                job.start()
    
    ##  Get logging data of the backend engine
    #   \returns \type{string} Logging data
    @pyqtSlot(result = str)
    def getEngineLog(self):
        log = ""

        for entry in self.getBackend().getLog():
            log += entry.decode()

        return log

    recentFilesChanged = pyqtSignal()

    @pyqtProperty("QVariantList", notify = recentFilesChanged)
    def recentFiles(self):
        return self._recent_files

    @pyqtSlot("QStringList")
    def setExpandedCategories(self, categories):
        categories = list(set(categories))
        categories.sort()
        joined = ";".join(categories)
        if joined != Preferences.getInstance().getValue("cura/categories_expanded"):
            Preferences.getInstance().setValue("cura/categories_expanded", joined)
            self.expandedCategoriesChanged.emit()

    expandedCategoriesChanged = pyqtSignal()

    @pyqtProperty("QStringList", notify = expandedCategoriesChanged)
    def expandedCategories(self):
        return Preferences.getInstance().getValue("cura/categories_expanded").split(";")

    @pyqtSlot()
    def mergeSelected(self):
        self.groupSelected()
        try:
            group_node = Selection.getAllSelectedObjects()[0]
        except Exception as e:
            Logger.log("d", "mergeSelected: Exception:", e)
            return
        multi_material_decorator = MultiMaterialDecorator.MultiMaterialDecorator()
        group_node.addDecorator(multi_material_decorator)
        # Reset the position of each node
        for node in group_node.getChildren():
            new_position = node.getMeshData().getCenterPosition()
            new_position = new_position.scale(node.getScale())
            node.setPosition(new_position)
        
        # Use the previously found center of the group bounding box as the new location of the group
        group_node.setPosition(group_node.getBoundingBox().center)

    @pyqtSlot()
    def groupSelected(self):
        # Create a group-node
        group_node = SceneNode()
        group_decorator = GroupDecorator()
        group_node.addDecorator(group_decorator)
        group_node.setParent(self.getController().getScene().getRoot())
        group_node.setSelectable(True)
        center = Selection.getSelectionCenter()
        group_node.setPosition(center)
        group_node.setCenterPosition(center)

        # Move selected nodes into the group-node
        Selection.applyOperation(SetParentOperation, group_node)

        # Deselect individual nodes and select the group-node instead
        for node in group_node.getChildren():
            Selection.remove(node)
        Selection.add(group_node)

    @pyqtSlot()
    def ungroupSelected(self):
        selected_objects = Selection.getAllSelectedObjects().copy()
        for node in selected_objects:
            if node.callDecoration("isGroup"):
                op = GroupedOperation()

                group_parent = node.getParent()
                children = node.getChildren().copy()
                for child in children:
                    # Set the parent of the children to the parent of the group-node
                    op.addOperation(SetParentOperation(child, group_parent))

                    # Add all individual nodes to the selection
                    Selection.add(child)
                    child.callDecoration("setConvexHull", None)

                op.push()
                # Note: The group removes itself from the scene once all its children have left it,
                # see GroupDecorator._onChildrenChanged

    def _createSplashScreen(self):
        return CuraSplashScreen.CuraSplashScreen()

    def _onActiveMachineChanged(self):
        pass

    fileLoaded = pyqtSignal(str)

    def _onFileLoaded(self, job):
        node = job.getResult()
        if node != None:
            self.fileLoaded.emit(job.getFileName())
            node.setSelectable(True)
            node.setName(os.path.basename(job.getFileName()))
            op = AddSceneNodeOperation(node, self.getController().getScene().getRoot())
            op.push()

            self.getController().getScene().sceneChanged.emit(node) #Force scene change.

    def _onJobFinished(self, job):
        if type(job) is not ReadMeshJob or not job.getResult():
            return

        f = QUrl.fromLocalFile(job.getFileName())
        if f in self._recent_files:
            self._recent_files.remove(f)

        self._recent_files.insert(0, f)
        if len(self._recent_files) > 10:
            del self._recent_files[10]

        pref = ""
        for path in self._recent_files:
            pref += path.toLocalFile() + ";"

        Preferences.getInstance().setValue("cura/recent_files", pref)
        self.recentFilesChanged.emit()

    def _reloadMeshFinished(self, job):
        # TODO; This needs to be fixed properly. We now make the assumption that we only load a single mesh!
        job._node.setMeshData(job.getResult().getMeshData())

    def _openFile(self, file):
        job = ReadMeshJob(os.path.abspath(file))
        job.finished.connect(self._onFileLoaded)
        job.start()

    def _addProfileReader(self, profile_reader):
        # TODO: Add the profile reader to the list of plug-ins that can be used when importing profiles.
        pass<|MERGE_RESOLUTION|>--- conflicted
+++ resolved
@@ -271,11 +271,7 @@
             file_name = urllib.parse.quote_plus(stack.getId()) + ".stack.cfg"
             stack_type = stack.getMetaDataEntry("type", None)
             path = None
-<<<<<<< HEAD
-            if stack_type == "machine":
-=======
             if not stack_type or stack_type == "machine":
->>>>>>> a3e5c065
                 path = Resources.getStoragePath(self.ResourceTypes.MachineStack, file_name)
             elif stack_type == "extruder":
                 path = Resources.getStoragePath(self.ResourceTypes.ExtruderStack, file_name)
