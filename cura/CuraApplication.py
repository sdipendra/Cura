--- conflicted
+++ resolved
@@ -69,11 +69,7 @@
         if not hasattr(sys, "frozen"):
             Resources.addSearchPath(os.path.join(os.path.abspath(os.path.dirname(__file__)), ".."))
 
-<<<<<<< HEAD
         super().__init__(name = "cura", version = "master")
-=======
-        super().__init__(name = "cura", version = "15.09.91")
->>>>>>> a94961d2
 
         self.setWindowIcon(QIcon(Resources.getPath(Resources.Images, "cura-icon.png")))
 
