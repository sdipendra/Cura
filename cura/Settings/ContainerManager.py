--- conflicted
+++ resolved
@@ -66,8 +66,6 @@
         new_container = self.duplicateContainerInstance(container)
         return new_container.getId()
 
-<<<<<<< HEAD
-=======
     ##  Create a duplicate of the given container instance
     #
     #   This will create and add a duplicate of the container that was passed.
@@ -77,7 +75,6 @@
     #   \return The duplicated container, or None if duplication failed.
     def duplicateContainerInstance(self, container):
         new_container = None
->>>>>>> 012b8aef
         new_name = self._container_registry.uniqueName(container.getName())
         # Only InstanceContainer has a duplicate method at the moment.
         # So fall back to serialize/deserialize when no duplicate method exists.
